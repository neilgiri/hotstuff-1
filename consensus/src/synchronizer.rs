use crate::config::Committee;
use crate::core::ConsensusMessage;
use crate::error::ConsensusResult;
use crate::messages::{Block, QC};
use bytes::Bytes;
use crypto::Hash as _;
use crypto::{Digest, PublicKey};
use futures::stream::futures_unordered::FuturesUnordered;
use futures::stream::StreamExt as _;
use log::{debug, error};
use network::NetMessage;
use std::collections::{HashMap, HashSet};
use std::time::{SystemTime, UNIX_EPOCH};
use store::Store;
use tokio::sync::mpsc::{channel, Receiver, Sender};
use tokio::time::{sleep, Duration, Instant};

#[cfg(test)]
#[path = "tests/synchronizer_tests.rs"]
pub mod synchronizer_tests;

const TIMER_ACCURACY: u64 = 5_000;

pub struct Synchronizer {
    store: Store,
    inner_channel: Sender<Block>,
}

impl Synchronizer {
    pub async fn new(
        name: PublicKey,
        committee: Committee,
        store: Store,
        network_channel: Sender<NetMessage>,
        core_channel: Sender<ConsensusMessage>,
        sync_retry_delay: u64,
    ) -> Self {
        let (tx_inner, mut rx_inner): (_, Receiver<Block>) = channel(1000);

        let store_copy = store.clone();
        tokio::spawn(async move {
            let mut waiting = FuturesUnordered::new();
            let mut pending = HashSet::new();
            let mut requests = HashMap::new();

            let timer = sleep(Duration::from_millis(TIMER_ACCURACY));
            tokio::pin!(timer);
            loop {
                tokio::select! {
                    Some(block) = rx_inner.recv() => {
                        if pending.insert(block.digest()) {
                            let parent = block.parent().clone();
                            let fut = Self::waiter(store_copy.clone(), parent.clone(), block);
                            waiting.push(fut);

                            if !requests.contains_key(&parent){
                                debug!("Requesting sync for block {}", parent);
                                let now = SystemTime::now()
                                    .duration_since(UNIX_EPOCH)
                                    .expect("Failed to measure time")
                                    .as_millis();
                                requests.insert(parent.clone(), now);
                                let message = ConsensusMessage::SyncRequest(parent, name);
                                Self::transmit(&message, &name, None, &network_channel, &committee).await.unwrap();
                            }
                        }
                    },
                    Some(result) = waiting.next() => match result {
                        Ok(block) => {
                            let _ = pending.remove(&block.digest());
                            let _ = requests.remove(&block.parent());
                            let message = ConsensusMessage::LoopBack(block);
                            if let Err(e) = core_channel.send(message).await {
                                panic!("Failed to send message through core channel: {}", e);
                            }
                        },
                        Err(e) => error!("{}", e)
                    },
                    () = &mut timer => {
                        // This implements the 'perfect point to point link' abstraction.
                        for (digest, timestamp) in &requests {
                            let now = SystemTime::now()
                                .duration_since(UNIX_EPOCH)
                                .expect("Failed to measure time")
                                .as_millis();
                            if timestamp + (sync_retry_delay as u128) < now {
                                debug!("Requesting sync for block {} (retry)", digest);
                                let message = ConsensusMessage::SyncRequest(digest.clone(), name);
                                Self::transmit(&message, &name, None, &network_channel, &committee).await.unwrap();
                            }
                        }
                        timer.as_mut().reset(Instant::now() + Duration::from_millis(TIMER_ACCURACY));
                    },
                    else => break,
                }
            }
        });
        Self {
            store,
            inner_channel: tx_inner,
        }
    }

    async fn waiter(mut store: Store, wait_on: Digest, deliver: Block) -> ConsensusResult<Block> {
        let _ = store.notify_read(wait_on.to_vec()).await?;
        Ok(deliver)
    }

    pub async fn transmit(
        message: &ConsensusMessage,
        from: &PublicKey,
        to: Option<&PublicKey>,
        network_channel: &Sender<NetMessage>,
        committee: &Committee,
    ) -> ConsensusResult<()> {
        let addresses = if let Some(to) = to {
            debug!("Sending {:?} to {}", message, to);
            vec![committee.address(to)?]
        } else {
            debug!("Broadcasting {:?}", message);
            committee.broadcast_addresses(from)
        };
        let bytes = bincode::serialize(message).expect("Failed to serialize core message");
        let message = NetMessage(Bytes::from(bytes), addresses);
        if let Err(e) = network_channel.send(message).await {
            panic!("Failed to send block through network channel: {}", e);
        }
        Ok(())
    }

    async fn get_parent_block(&mut self, block: &Block) -> ConsensusResult<Option<Block>> {
        if block.qc == QC::genesis() {
            return Ok(Some(Block::genesis()));
        }
        let parent = block.parent();
        match self.store.read(parent.to_vec()).await? {
            Some(bytes) => Ok(Some(bincode::deserialize(&bytes)?)),
            None => {
                if let Err(e) = self.inner_channel.send(block.clone()).await {
                    panic!("Failed to send request to synchronizer: {}", e);
                }
                Ok(None)
            }
        }
    }

    pub async fn get_ancestors(
        &mut self,
        block: &Block,
<<<<<<< HEAD
    ) -> ConsensusResult<Option<(Block, Block, Block)>> {
        let b2 = match self.get_previous_block(block).await? {
=======
    ) -> ConsensusResult<Option<(Block, Block)>> {
        let b1 = match self.get_parent_block(block).await? {
>>>>>>> 6d4731ca
            Some(b) => b,
            None => return Ok(None),
        };
        let b1 = self
            .get_previous_block(&b2)
            .await?
            .expect("We should have all ancestors of delivered blocks");
        let b0 = self
            .get_parent_block(&b1)
            .await?
            .expect("We should have all ancestors of delivered blocks");
        Ok(Some((b0, b1, b2)))
    }
}<|MERGE_RESOLUTION|>--- conflicted
+++ resolved
@@ -147,13 +147,8 @@
     pub async fn get_ancestors(
         &mut self,
         block: &Block,
-<<<<<<< HEAD
     ) -> ConsensusResult<Option<(Block, Block, Block)>> {
         let b2 = match self.get_previous_block(block).await? {
-=======
-    ) -> ConsensusResult<Option<(Block, Block)>> {
-        let b1 = match self.get_parent_block(block).await? {
->>>>>>> 6d4731ca
             Some(b) => b,
             None => return Ok(None),
         };
