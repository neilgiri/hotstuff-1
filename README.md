<<<<<<< HEAD
# HotStuff with Async Fallback
=======
> **Note to readers:** The Ditto protocol implemented in this repo is currently under developpement and will soon be published. In the meantime, you may be interested in the [2-chain HotStuff](https://github.com/asonnino/hotstuff) and [3-chain HotStuff](https://github.com/asonnino/hotstuff/tree/3-chain) that implements the classic HotStuff protocol.

# Ditto
>>>>>>> 2b04fa90

[![build status](https://img.shields.io/github/workflow/status/danielxiangzl/hotstuff/Build/main?style=flat-square&logo=github)](https://github.com/danielxiangzl/hotstuff/actions)
[![test status](https://img.shields.io/github/workflow/status/danielxiangzl/hotstuff/Tests/main?style=flat-square&logo=github&label=tests)](https://github.com/danielxiangzl/hotstuff/actions)
[![rustc](https://img.shields.io/badge/rustc-1.50.0+-blue?style=flat-square&logo=rust)](https://www.rust-lang.org)
[![license](https://img.shields.io/badge/license-Apache-blue.svg?style=flat-square)](LICENSE)

<<<<<<< HEAD
The code in this branch is a prototype of HotStuff with an asynchronous fallback. It suplements the paper [2-Chain HotStuff with Asynchronous Fallback]() and there are no plans to maintain this branch. All data points used to produce the graphs of the paper are available in the folder [hotstuff/data](https://github.com/asonnino/hotstuff/tree/async/data).
=======
This repo provides a minimal implementation of the Ditto protocol, which is 2-chain HotStuff with asynchronous fallback. The codebase has been designed to be small, efficient, and easy to benchmark and modify. It has not been designed to run in production but uses real cryptography ([dalek](https://doc.dalek.rs/ed25519_dalek)), networking ([tokio](https://docs.rs/tokio)), and storage ([rocksdb](https://docs.rs/rocksdb)).

## Quick Start
Ditto is written in Rust, but all benchmarking scripts are written in Python and run with [Fabric](http://www.fabfile.org/).
To deploy and benchmark a testbed of 4 nodes on your local machine, clone the repo and install the python dependencies:
```
$ git clone https://github.com/danielxiangzl/hotstuff.git
$ cd hotstuff/benchmark
$ pip install -r requirements.txt
```
You also need to install Clang (required by rocksdb) and [tmux](https://linuxize.com/post/getting-started-with-tmux/#installing-tmux) (which runs all nodes and clients in the background). Finally, run a local benchmark using fabric:
```
$ fab local
```
This command may take a long time the first time you run it (compiling rust code in `release` mode may be slow) and you can customize a number of benchmark parameters in `fabfile.py`. When the benchmark terminates, it displays a summary of the execution similarly to the one below.
```
-----------------------------------------
 SUMMARY:
-----------------------------------------
 + CONFIG:
 Committee size: 4 nodes
 Input rate: 1,000 tx/s
 Transaction size: 512 B
 Faults: 0 nodes
 Execution time: 20 s

 Consensus max payloads size: 500 B
 Consensus min block delay: 0 ms
 Mempool max payloads size: 15,000 B
 Mempool min block delay: 0 ms

 + RESULTS:
 Consensus TPS: 966 tx/s
 Consensus BPS: 494,627 B/s
 Consensus latency: 1 ms

 End-to-end TPS: 966 tx/s
 End-to-end BPS: 494,576 B/s
 End-to-end latency: 4 ms
-----------------------------------------
```

## Next Steps
The [wiki](https://github.com/asonnino/hotstuff/wiki) documents the codebase, explains its architecture and how to read benchmarks' results, and provides a step-by-step tutorial to run [benchmarks on Amazon Web Services](https://github.com/asonnino/hotstuff/wiki/AWS-Benchmarks) accross multiple data centers (WAN).
>>>>>>> 2b04fa90

## License
This software is licensed as [Apache 2.0](LICENSE).<|MERGE_RESOLUTION|>--- conflicted
+++ resolved
@@ -1,64 +1,11 @@
-<<<<<<< HEAD
 # HotStuff with Async Fallback
-=======
-> **Note to readers:** The Ditto protocol implemented in this repo is currently under developpement and will soon be published. In the meantime, you may be interested in the [2-chain HotStuff](https://github.com/asonnino/hotstuff) and [3-chain HotStuff](https://github.com/asonnino/hotstuff/tree/3-chain) that implements the classic HotStuff protocol.
-
-# Ditto
->>>>>>> 2b04fa90
 
 [![build status](https://img.shields.io/github/workflow/status/danielxiangzl/hotstuff/Build/main?style=flat-square&logo=github)](https://github.com/danielxiangzl/hotstuff/actions)
 [![test status](https://img.shields.io/github/workflow/status/danielxiangzl/hotstuff/Tests/main?style=flat-square&logo=github&label=tests)](https://github.com/danielxiangzl/hotstuff/actions)
 [![rustc](https://img.shields.io/badge/rustc-1.50.0+-blue?style=flat-square&logo=rust)](https://www.rust-lang.org)
 [![license](https://img.shields.io/badge/license-Apache-blue.svg?style=flat-square)](LICENSE)
 
-<<<<<<< HEAD
-The code in this branch is a prototype of HotStuff with an asynchronous fallback. It suplements the paper [2-Chain HotStuff with Asynchronous Fallback]() and there are no plans to maintain this branch. All data points used to produce the graphs of the paper are available in the folder [hotstuff/data](https://github.com/asonnino/hotstuff/tree/async/data).
-=======
-This repo provides a minimal implementation of the Ditto protocol, which is 2-chain HotStuff with asynchronous fallback. The codebase has been designed to be small, efficient, and easy to benchmark and modify. It has not been designed to run in production but uses real cryptography ([dalek](https://doc.dalek.rs/ed25519_dalek)), networking ([tokio](https://docs.rs/tokio)), and storage ([rocksdb](https://docs.rs/rocksdb)).
-
-## Quick Start
-Ditto is written in Rust, but all benchmarking scripts are written in Python and run with [Fabric](http://www.fabfile.org/).
-To deploy and benchmark a testbed of 4 nodes on your local machine, clone the repo and install the python dependencies:
-```
-$ git clone https://github.com/danielxiangzl/hotstuff.git
-$ cd hotstuff/benchmark
-$ pip install -r requirements.txt
-```
-You also need to install Clang (required by rocksdb) and [tmux](https://linuxize.com/post/getting-started-with-tmux/#installing-tmux) (which runs all nodes and clients in the background). Finally, run a local benchmark using fabric:
-```
-$ fab local
-```
-This command may take a long time the first time you run it (compiling rust code in `release` mode may be slow) and you can customize a number of benchmark parameters in `fabfile.py`. When the benchmark terminates, it displays a summary of the execution similarly to the one below.
-```
------------------------------------------
- SUMMARY:
------------------------------------------
- + CONFIG:
- Committee size: 4 nodes
- Input rate: 1,000 tx/s
- Transaction size: 512 B
- Faults: 0 nodes
- Execution time: 20 s
-
- Consensus max payloads size: 500 B
- Consensus min block delay: 0 ms
- Mempool max payloads size: 15,000 B
- Mempool min block delay: 0 ms
-
- + RESULTS:
- Consensus TPS: 966 tx/s
- Consensus BPS: 494,627 B/s
- Consensus latency: 1 ms
-
- End-to-end TPS: 966 tx/s
- End-to-end BPS: 494,576 B/s
- End-to-end latency: 4 ms
------------------------------------------
-```
-
-## Next Steps
-The [wiki](https://github.com/asonnino/hotstuff/wiki) documents the codebase, explains its architecture and how to read benchmarks' results, and provides a step-by-step tutorial to run [benchmarks on Amazon Web Services](https://github.com/asonnino/hotstuff/wiki/AWS-Benchmarks) accross multiple data centers (WAN).
->>>>>>> 2b04fa90
+The code in this branch is a prototype of HotStuff with an asynchronous fallback. It supplements the paper [2-Chain HotStuff with Asynchronous Fallback]() and there are no plans to maintain this branch. All data points used to produce the graphs of the paper are available in the folder [hotstuff/data](https://github.com/asonnino/hotstuff/tree/async/data).
 
 ## License
 This software is licensed as [Apache 2.0](LICENSE).