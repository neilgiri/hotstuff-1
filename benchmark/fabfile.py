from fabric import task
from glob import glob

from benchmark.local import LocalBench
from benchmark.logs import ParseError, LogAggregator
from benchmark.utils import Print
from benchmark.plot import Ploter, PlotError
from aws.instance import InstanceManager
from aws.remote import Bench, BenchError

# NOTE: Also requires tmux: brew install tmux


@task
def local(ct):
    bench_params = {
        'nodes': 4,
        'txs': 1_000_000,
        'size': 512,
        'rate': 100_000,
        'duration': 60,
    }
    node_params = {
        'consensus': {
            'timeout_delay': 5000,
            'sync_retry_delay': 10_000
        },
        'mempool': {
            'queue_capacity': 10_000,
            'max_payload_size': 2_000_000
        }
    }
    try:
<<<<<<< HEAD
        LocalBench(bench_params, node_params).run(debug=True).print_summary()
=======
        ret = LocalBench(bench_params, node_params).run(debug=False).result()
        print(ret)
>>>>>>> 9e5ec972
    except BenchError as e:
        Print.error(e)


@task
def create(ctx, nodes=4):
    try:
        InstanceManager.make().create_instances(nodes)
    except BenchError as e:
        Print.error(e)


@task
def destroy(ctx):
    try:
        InstanceManager.make().terminate_instances()
    except BenchError as e:
        Print.error(e)


@task
def start(ctx):
    try:
        InstanceManager.make().start_instances()
    except BenchError as e:
        Print.error(e)


@task
def stop(ctx):
    try:
        InstanceManager.make().stop_instances()
    except BenchError as e:
        Print.error(e)


@task
def info(ctx):
    try:
        InstanceManager.make().print_info()
    except BenchError as e:
        Print.error(e)


@task
def install(ctx):
    try:
        Bench(ctx).install()
    except BenchError as e:
        Print.error(e)


@task
def remote(ctx):
    bench_params = {
        'nodes': [4],
        'txs': 1_000_000,
        'size': 512,
        'rate': 10_000,
        'duration': 1000,
        'runs': 2,
    }
    node_params = {
        'consensus': {
            'timeout_delay': 5000,
            'sync_retry_delay': 10_000
        },
        'mempool': {
            'queue_capacity': 100_000_000,
            'max_payload_size': 2_000_000
        }
    }
    try:
        Bench(ctx).run(bench_params, node_params, debug=False)
    except BenchError as e:
        Print.error(e)


@task
def kill(ctx):
    try:
        Bench(ctx).kill()
    except BenchError as e:
        Print.error(e)


@task
def aggregate(ctx):
    files = glob('benchmark.*.txt')
    try:
        LogAggregator(files).print('benchmark.txt')
    except ParseError as e:
        Print.error(BenchError('Failed to aggregate logs', e))


@task
def plot(ctx):
    files = glob('results/plot/*.txt')
    try:
        ploter = Ploter(files)
        ploter.plot_tps('Committee size', ploter.txs)
        ploter.plot_latency('Committee size', ploter.txs)
    except PlotError as e:
        Print.error(BenchError('Failed to plot performance', e))<|MERGE_RESOLUTION|>--- conflicted
+++ resolved
@@ -31,12 +31,8 @@
         }
     }
     try:
-<<<<<<< HEAD
-        LocalBench(bench_params, node_params).run(debug=True).print_summary()
-=======
-        ret = LocalBench(bench_params, node_params).run(debug=False).result()
+        ret = LocalBench(bench_params, node_params).run(debug=True).result()
         print(ret)
->>>>>>> 9e5ec972
     except BenchError as e:
         Print.error(e)
 
