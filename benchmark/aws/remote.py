from os import error
from fabric import Connection, ThreadingGroup as Group
from fabric.exceptions import GroupException
from paramiko import RSAKey
from paramiko.ssh_exception import PasswordRequiredException, SSHException
from os.path import basename, splitext
from time import sleep
from math import ceil
from os.path import join
import subprocess

from benchmark.config import Committee, Key, TSSKey, NodeParameters, BenchParameters, ConfigError
from benchmark.utils import BenchError, Print, PathMaker, progress_bar
from benchmark.commands import CommandMaker
from benchmark.logs import LogParser, ParseError
from aws.instance import InstanceManager


class FabricError(Exception):
    ''' Wrapper for Fabric exception with a meaningfull error message. '''

    def __init__(self, error):
        assert isinstance(error, GroupException)
        message = list(error.result.values())[-1]
        super().__init__(message)


class ExecutionError(Exception):
    pass


class Bench:
    def __init__(self, ctx):
        self.manager = InstanceManager.make()
        self.settings = self.manager.settings
        try:
            ctx.connect_kwargs.pkey = RSAKey.from_private_key_file(
                self.manager.settings.key_path
            )
            self.connect = ctx.connect_kwargs
        except (IOError, PasswordRequiredException, SSHException) as e:
            raise BenchError('Failed to load SSH key', e)

    def _check_stderr(self, output):
        if isinstance(output, dict):
            for x in output.values():
                if x.stderr:
                    raise ExecutionError(x.stderr)
        else:
            if output.stderr:
                raise ExecutionError(output.stderr)

    def install(self):
        Print.info('Installing rust and cloning the repo...')
        cmd = [
            'sudo apt-get update',
            'sudo apt-get -y upgrade',
            'sudo apt-get -y autoremove',

            # The following dependencies prevent the error: [error: linker `cc` not found].
            'sudo apt-get -y install build-essential',
            'sudo apt-get -y install cmake',

            # Install rust (non-interactive).
            'curl --proto "=https" --tlsv1.2 -sSf https://sh.rustup.rs | sh -s -- -y',
            'source $HOME/.cargo/env',
            'rustup default stable',

            # This is missing from the Rocksdb installer (needed for Rocksdb).
            'sudo apt-get install -y clang',

            # Clone the repo.
            f'(git clone {self.settings.repo_url} || (cd {self.settings.repo_name} ; git pull))'
        ]
        hosts = self.manager.hosts(flat=True)
        try:
            g = Group(*hosts, user='ubuntu', connect_kwargs=self.connect)
<<<<<<< HEAD
            output = g.run(' && '.join(cmd), hide=True)
            # self._check_stderr(output)
=======
            g.run(' && '.join(cmd), hide=True)
>>>>>>> 4ba4d514
            Print.heading(f'Initialized testbed of {len(hosts)} nodes')
        except (GroupException, ExecutionError) as e:
            e = FabricError(e) if isinstance(e, GroupException) else e
            raise BenchError('Failed to install repo on testbed', e)

    def kill(self, hosts=[], delete_logs=False):
        assert isinstance(hosts, list)
        assert isinstance(delete_logs, bool)
        hosts = hosts if hosts else self.manager.hosts(flat=True)
        delete_logs = CommandMaker.clean_logs() if delete_logs else 'true'
        cmd = [delete_logs, f'({CommandMaker.kill()} || true)']
        try:
            g = Group(*hosts, user='ubuntu', connect_kwargs=self.connect)
            g.run(' && '.join(cmd), hide=True)
        except GroupException as e:
            raise BenchError('Failed to kill nodes', FabricError(e))

    def _select_hosts(self, bench_parameters):
        nodes = max(bench_parameters.nodes)

        # Ensure there are enough hosts.
        hosts = self.manager.hosts()
        if sum(len(x) for x in hosts.values()) < nodes:
            return []

        # Select the hosts in different data centers.
        ordered = zip(*hosts.values())
        ordered = [x for y in ordered for x in y]
        return ordered[:nodes]

    def _background_run(self, host, command, log_file):
        name = splitext(basename(log_file))[0]
        cmd = f'tmux new -d -s "{name}" "{command} |& tee {log_file}"'
        c = Connection(host, user='ubuntu', connect_kwargs=self.connect)
        output = c.run(cmd, hide=True)
        self._check_stderr(output)

    def _update(self, hosts):
        Print.info(
            f'Updating {len(hosts)} nodes (branch "{self.settings.branch}")...'
        )
        cmd = [
            f'(cd {self.settings.repo_name} && git fetch -f)',
            f'(cd {self.settings.repo_name} && git checkout -f {self.settings.branch})',
            f'(cd {self.settings.repo_name} && git pull -f)',
            'source $HOME/.cargo/env',
            f'(cd {self.settings.repo_name}/node && {CommandMaker.compile()})',
            CommandMaker.alias_binaries(
                f'./{self.settings.repo_name}/target/release/'
            )
        ]
        g = Group(*hosts, user='ubuntu', connect_kwargs=self.connect)
        g.run(' && '.join(cmd), hide=True)

    def _config(self, hosts, node_parameters):
        Print.info('Generating configuration files...')

        # Cleanup all local configuration files.
        cmd = CommandMaker.cleanup()
        subprocess.run([cmd], shell=True, stderr=subprocess.DEVNULL)

        # Recompile the latest code.
        cmd = CommandMaker.compile().split()
        subprocess.run(cmd, check=True, cwd=PathMaker.node_crate_path())

        # Create alias for the client and nodes binary.
        cmd = CommandMaker.alias_binaries(PathMaker.binary_path())
        subprocess.run([cmd], shell=True)

        # Generate configuration files.
        keys = []
        key_files = [PathMaker.key_file(i) for i in range(len(hosts))]
        for filename in key_files:
            cmd = CommandMaker.generate_key(filename).split()
            subprocess.run(cmd, check=True)
            keys += [Key.from_file(filename)]

        # Generate threshold signature files.
        nodes = len(hosts)
        cmd = './node threshold_keys'
        for i in range(nodes):
            cmd += ' --filename ' + PathMaker.threshold_key_file(i)
        # print(cmd)
        cmd = cmd.split()
        subprocess.run(cmd, capture_output=True, check=True)

        names = [x.name for x in keys]
        consensus_addr = [f'{x}:{self.settings.consensus_port}' for x in hosts]
        mempool_addr = [f'{x}:{self.settings.mempool_port}' for x in hosts]
        front_addr = [f'{x}:{self.settings.front_port}' for x in hosts]
        tss_keys = []
        for i in range(nodes):
            tss_keys += [TSSKey.from_file(PathMaker.threshold_key_file(i))]
        ids = [x.id for x in tss_keys]
        committee = Committee(names, ids, consensus_addr, mempool_addr, front_addr)
        committee.print(PathMaker.committee_file())

        node_parameters.print(PathMaker.parameters_file())

        # Cleanup all nodes.
        cmd = f'{CommandMaker.cleanup()} || true'
        g = Group(*hosts, user='ubuntu', connect_kwargs=self.connect)
        g.run(cmd, hide=True)

        # Upload configuration files.
        progress = progress_bar(hosts, prefix='Uploading config files:')
        for i, host in enumerate(progress):
            c = Connection(host, user='ubuntu', connect_kwargs=self.connect)
            c.put(PathMaker.committee_file(), '.')
            c.put(PathMaker.key_file(i), '.')
            c.put(PathMaker.threshold_key_file(i), '.')
            c.put(PathMaker.parameters_file(), '.')

        return committee

    def _run_single(self, hosts, rate, bench_parameters, node_parameters, debug=False):
        Print.info('Booting testbed...')

        # Kill any potentially unfinished run and delete logs.
        self.kill(hosts=hosts, delete_logs=True)

        # Run the clients (they will wait for the nodes to be ready).
        committee = Committee.load(PathMaker.committee_file())
        addresses = committee.front_addresses()
        rate_share = ceil(rate / committee.size())
        timeout = node_parameters.timeout_delay
        client_logs = [PathMaker.client_log_file(i) for i in range(len(hosts))]
        for host, addr, log_file in zip(hosts, addresses, client_logs):
            cmd = CommandMaker.run_client(
                addr,
                bench_parameters.tx_size,
                rate_share,
                timeout,
                nodes=addresses
            )
            self._background_run(host, cmd, log_file)

        # Run the nodes.
        key_files = [PathMaker.key_file(i) for i in range(len(hosts))]
        dbs = [PathMaker.db_path(i) for i in range(len(hosts))]
        node_logs = [PathMaker.node_log_file(i) for i in range(len(hosts))]
        threshold_key_files = [PathMaker.threshold_key_file(i) for i in range(len(hosts))]
        for host, key_file, threshold_key_file, db, log_file in zip(hosts, key_files, threshold_key_files, dbs, node_logs):
            cmd = CommandMaker.run_node(
                key_file,
                threshold_key_file,
                PathMaker.committee_file(),
                db,
                PathMaker.parameters_file(),
                debug=debug
            )
            self._background_run(host, cmd, log_file)

        # Wait for the nodes to synchronize
        Print.info('Waiting for the nodes to synchronize...')
        sleep(2 * node_parameters.timeout_delay / 1000)

        # Wait for all transactions to be processed.
        duration = bench_parameters.duration
        for _ in progress_bar(range(20), prefix=f'Running benchmark ({duration} sec):'):
            sleep(ceil(duration / 20))
        self.kill(hosts=hosts, delete_logs=False)

    def _logs(self, hosts):
        # Delete local logs (if any).
        cmd = CommandMaker.clean_logs()
        subprocess.run([cmd], shell=True, stderr=subprocess.DEVNULL)

        # Download log files.
        progress = progress_bar(hosts, prefix='Downloading logs:')
        for i, host in enumerate(progress):
            c = Connection(host, user='ubuntu', connect_kwargs=self.connect)
            c.get(PathMaker.node_log_file(i), local=PathMaker.node_log_file(i))
            c.get(
                PathMaker.client_log_file(i), local=PathMaker.client_log_file(i)
            )

        # Parse logs and return the parser.
        Print.info('Parsing logs and computing performance...')
        return LogParser.process(PathMaker.logs_path())

    def run(self, bench_parameters_dict, node_parameters_dict, debug=False):
        assert isinstance(debug, bool)
        Print.heading('Starting remote benchmark')
        try:
            bench_parameters = BenchParameters(bench_parameters_dict)
            node_parameters = NodeParameters(node_parameters_dict)
        except ConfigError as e:
            raise BenchError('Invalid nodes or bench parameters', e)

        # Select which hosts to use.
        selected_hosts = self._select_hosts(bench_parameters)
        if not selected_hosts:
            Print.warn('There are not enough instances available')
            return

        # Update nodes.
        try:
            self._update(selected_hosts)
        except (GroupException, ExecutionError) as e:
            e = FabricError(e) if isinstance(e, GroupException) else e
            raise BenchError('Failed to update nodes', e)

        if node_parameters.protocol == 0:
            Print.info('Running HotStuff')
        elif node_parameters.protocol == 1:
            Print.info('Running HotStuff with Async Fallback')
        elif node_parameters.protocol == 2:
            Print.info('Running Chained-VABA')
        else:
            Print.info('Wrong protocol type!')

        Print.info(f'Crash {node_parameters.crash} nodes')
        Print.info(f'Timeout {node_parameters.timeout_delay} ms, Network delay {node_parameters.network_delay} ms')
        Print.info(f'DDOS attack {node_parameters.ddos}')

        # Run benchmarks.
        for n in bench_parameters.nodes:
            for r in bench_parameters.rate:
                Print.heading(f'\nRunning {n} nodes (input rate: {r:,} tx/s)')
                hosts = selected_hosts[:n]

                # Upload all configuration files.
                try:
                    self._config(hosts, node_parameters)
                except (subprocess.SubprocessError, GroupException) as e:
                    e = FabricError(e) if isinstance(e, GroupException) else e
                    Print.error(BenchError('Failed to configure nodes', e))
                    continue

                # Run the benchmark.
                for i in range(bench_parameters.runs):
                    Print.heading(f'Run {i+1}/{bench_parameters.runs}')
                    try:
                        self._run_single(
                            hosts, r, bench_parameters, node_parameters, debug
                        )
                        self._logs(hosts).print(PathMaker.result_file(
                            n, r, bench_parameters.tx_size
                        ))
                    except (subprocess.SubprocessError, GroupException, ParseError) as e:
                        self.kill(hosts=hosts)
                        if isinstance(e, GroupException):
                            e = FabricError(e)
                        Print.error(BenchError('Benchmark failed', e))
                        continue<|MERGE_RESOLUTION|>--- conflicted
+++ resolved
@@ -75,12 +75,7 @@
         hosts = self.manager.hosts(flat=True)
         try:
             g = Group(*hosts, user='ubuntu', connect_kwargs=self.connect)
-<<<<<<< HEAD
-            output = g.run(' && '.join(cmd), hide=True)
-            # self._check_stderr(output)
-=======
             g.run(' && '.join(cmd), hide=True)
->>>>>>> 4ba4d514
             Print.heading(f'Initialized testbed of {len(hosts)} nodes')
         except (GroupException, ExecutionError) as e:
             e = FabricError(e) if isinstance(e, GroupException) else e
